--- conflicted
+++ resolved
@@ -2,11 +2,6 @@
 from .selem import *
 from .ccomp import label
 from .watershed import watershed, is_local_maximum
-<<<<<<< HEAD
 from ._skeletonize import skeletonize, medial_axis
 from .convex_hull import convex_hull_image
-=======
-from .skeletonize import skeletonize, medial_axis
-from .convex_hull import convex_hull_image
-from .greyreconstruct import reconstruction
->>>>>>> 666d6f4f
+from .greyreconstruct import reconstruction